--- conflicted
+++ resolved
@@ -10,24 +10,7 @@
 # first activate env
 source activate neurorl
 
-<<<<<<< HEAD
-# Install
-
-Add the cudnn path to `LD_LIBRARY_PATH` and run `install-fas.sh`. Example:
-```
-export LD_LIBRARY_PATH=$LD_LIBRARY_PATH:/n/sw/helmod-rocky8/apps/Core/cudnn/8.9.2.26_cuda11-fasrc01/lib/
-chmod u+x install-fas.sh
-./install-fas.sh
-```
-
-**ONE TIME CHANGE TO MAKE YOUR LIFE EASIER**. if you want to avoid having to load modules and set environment variables each time you load this environment, you can add loading things to the activation file. Below is how.
-```
-#############################################
-# Setup activate/deactivate with correct PYTHONPATH and LD_LIBRARY_PATH
-#############################################
-=======
 # make activation/deactivation directories
->>>>>>> 83c8b4f0
 activation_dir=$CONDA_PREFIX/etc/conda/activate.d
 mkdir -p $activation_dir
 mkdir -p $CONDA_PREFIX/etc/conda/deactivate.d

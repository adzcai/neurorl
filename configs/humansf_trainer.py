"""
Running experiments:

# DEBUGGING, single stream
python -m ipdb -c continue configs/humansf_trainer.py \
  --parallel='none' \
  --run_distributed=False \
  --debug=True \
  --use_wandb=False \
  --wandb_entity=wcarvalho92 \
  --wandb_project=human_objects_sf_debug \
  --search='flat'

# DEBUGGING, without jit
JAX_DISABLE_JIT=1 python -m ipdb -c continue configs/humansf_trainer.py \
  --parallel='none' \
  --run_distributed=False \
  --debug=True \
  --use_wandb=False \
  --wandb_entity=wcarvalho92 \
  --wandb_project=human_objects_sf_debug \
  --search='flat'


# DEBUGGING, parallel
python -m ipdb -c continue configs/humansf_trainer.py \
  --parallel='sbatch' \
  --debug_parallel=True \
  --run_distributed=False \
  --use_wandb=True \
  --wandb_entity=wcarvalho92 \
  --wandb_project=human_objects_sf_debug \
  --search='default'


# running, parallel
python configs/humansf_trainer.py \
  --parallel='sbatch' \
  --run_distributed=True \
  --use_wandb=True \
  --partition=kempner \
  --account=kempner_fellows \
  --wandb_entity=wcarvalho92 \
  --wandb_project=human_objects_sf \
  --search='sf'

Change "search" to what you want to search over.

"""
import functools 

from typing import Callable, Optional, Tuple

from enum import Enum

from absl import flags
from absl import app
from absl import logging
import dataclasses
import os
from ray import tune
from launchpad.nodes.python.local_multi_processing import PythonProcess
import launchpad as lp

from acme.agents.jax import actor_core as actor_core_lib
from acme import wrappers as acme_wrappers
from acme.jax import experiments
import dm_env
import haiku as hk
import jax

import minigrid

from library.dm_env_wrappers import GymWrapper
import library.env_wrappers as env_wrappers
import library.experiment_builder as experiment_builder
import library.experiment_logger as experiment_logger
import library.parallel as parallel
import library.utils as utils

from td_agents import basics
from td_agents import q_learning
from td_agents import usfa
from td_agents import muzero

import envs.key_room as key_room
from envs.key_room_objects_test import (
  ObjectTestTask,
  KeyRoomObjectTest,
  ObjectCountObserver,
)


flags.DEFINE_string('config_file', '', 'config file')
flags.DEFINE_string('search', 'default', 'which search to use.')
flags.DEFINE_string(
    'parallel', 'none', "none: run 1 experiment. sbatch: run many experiments with SBATCH. ray: run many experiments with say. use sbatch with SLUM or ray otherwise.")
flags.DEFINE_bool(
    'debug', False, 'If in debugging mode, only 1st config is run.')
flags.DEFINE_bool(
    'make_path', True, 'Create a path under `FLAGS>folder` for the experiment')
flags.DEFINE_bool(
    'auto_name_wandb', True, 'automatically name wandb.')
FLAGS = flags.FLAGS

@dataclasses.dataclass
class QlearningConfig(q_learning.Config):
  samples_per_insert: float = 0.0

@dataclasses.dataclass
class UsfaConfig(usfa.Config):

  # arch
  final_conv_dim: int = 16
  conv_flat_dim: Optional[int] = 0
  sf_layers : Tuple[int]=(1024,)
  policy_layers : Tuple[int]=()

  # learner
  importance_sampling_exponent: float = 0.6
  samples_per_insert: float = 0.0
  sf_coeff: float = 1.0
  q_coeff: float = 1.0

  # eval actor
  eval_task_support: str = "train"  # options:

@dataclasses.dataclass
class UsfaConfig(usfa.Config):
  eval_task_support: str = "train"  # options:
  nsamples: int = 0  # no samples outside of train vector
  importance_sampling_exponent: float = 0.6

  sf_net_type: str = 'mono'
  final_conv_dim: int = 16
  conv_flat_dim: Optional[int] = 0
  sf_layers : Tuple[int]=(128, 128)
  policy_layers : Tuple[int]=()

  sf_coeff: float = 1.0
  q_coeff: float = 0.5


@dataclasses.dataclass
class MuZeroConfig(muzero.Config):
  """Configuration options for MuZero agent."""
  trace_length: int = 20
  min_scalar_value: Optional[float] = None
  num_bins: Optional[int] = 81  # number of bins for two-hot rep
  scalar_step_size: Optional[float] = None  # step size between bins
  value_target_source: str = 'return'

  value_layers: Tuple[int] = (512, 512)
  reward_layers: Tuple[int] = (128,)

class TestOptions(Enum):
  shape = 0
  color = 1
  ambigious = 2


def muzero_policy_act_mcts_eval(
    networks,
    config,
    discretizer,
    mcts_policy,
    evaluation: bool = True,
):
  """Returns ActorCore for MuZero."""

  if evaluation:
    select_action = functools.partial(muzero.mcts_select_action,
                                      networks=networks,
                                      evaluation=evaluation,
                                      mcts_policy=mcts_policy,
                                      discretizer=discretizer,
                                      discount=config.discount)
  else:
    select_action = functools.partial(muzero.policy_select_action,
                                      networks=networks,
                                      evaluation=evaluation)

  def init(rng):
    rng, state_rng = jax.random.split(rng, 2)
    initial_core_state = networks.init_recurrent_state(
        state_rng)

    return basics.ActorState(
        rng=rng,
        recurrent_state=initial_core_state,
        prev_recurrent_state=initial_core_state)

  def get_extras(state):
    return {'core_state': state.prev_recurrent_state}

  return actor_core_lib.ActorCore(init=init,
                                  select_action=select_action,
                                  get_extras=get_extras)

def make_keyroom_object_test_env(seed: int,
                     setting: TestOptions,
                     room_size: int = 6,
                     evaluation: bool = False,
                     object_options: bool = True,
                     **kwargs) -> dm_env.Environment:
  """Loads environments.
  
  Args:
      evaluation (bool, optional): whether evaluation.
  
  Returns:
      dm_env.Environment: Multitask environment is returned.
  """
  del seed

  if setting == TestOptions.shape.value:
    # in this setting, the initial shape indicates the task color
    train_tasks = []
    test_tasks = []
    for c in ['blue', 'yellow']:
        train_tasks.append(
          ObjectTestTask(
            source='shape', init='ball', floor=c, w='box'))
        test_tasks.append(
          ObjectTestTask(
            source='shape', init='ball', floor=c, w='ball'))

        train_tasks.append(
          ObjectTestTask(
            source='shape', init='box', floor=c, w='ball'))
        test_tasks.append(
          ObjectTestTask(
            source='shape', init='box', floor=c, w='box'))

  elif setting == TestOptions.color.value:
    # in this setting, the floor color indicates the task color
    train_tasks = [
      ObjectTestTask(floor='blue', init='ball', w='box'),
      ObjectTestTask(floor='blue', init='box', w='box'),
      ObjectTestTask(floor='yellow', init='ball', w='ball'),
      ObjectTestTask(floor='yellow', init='box', w='ball'),
    ]

    test_tasks = [
      ObjectTestTask(floor='blue', init='ball', w='ball'),
      ObjectTestTask(floor='blue', init='box', w='ball'),
      ObjectTestTask(floor='yellow', init='ball', w='box'),
      ObjectTestTask(floor='yellow', init='box', w='box'),
    ]

  elif setting == TestOptions.ambigious.value:
    # in this setting, it's not clear whether floor color or initial shape indicates the task color
    floor2task_color = {
        'red': 'blue',
        'green': 'yellow',
    }

    train_tasks = [
        ObjectTestTask(floor='red', init='ball', w='box', floor2task_color=floor2task_color),
        ObjectTestTask(floor='green', init='box', w='ball', floor2task_color=floor2task_color),
    ]

    test_tasks = [
        ObjectTestTask(floor='red', init='ball', w='ball', floor2task_color=floor2task_color),
        ObjectTestTask(floor='red', init='box', w='ball', floor2task_color=floor2task_color),
        ObjectTestTask(floor='green', init='box', w='box', floor2task_color=floor2task_color),
        ObjectTestTask(floor='green', init='ball', w='box', floor2task_color=floor2task_color),
    ]

  else:
    raise NotImplementedError(setting)

  room_colors = list(set([t.goal_color() for t in train_tasks]))

  # create gymnasium.Gym environment
  env = KeyRoomObjectTest(
    room_size=room_size,
    tasks=test_tasks if evaluation else train_tasks,
    room_colors=room_colors,
    **kwargs)

  ####################################
  # Gym wrappers
  ####################################
  gym_wrappers = [env_wrappers.DictObservationSpaceWrapper]
  if object_options:
    gym_wrappers.append(functools.partial(
      env_wrappers.GotoOptionsWrapper, use_options=object_options))
  
  # MUST GO LAST. GotoOptionsWrapper exploits symbolic obs
  gym_wrappers.append(functools.partial(
    minigrid.wrappers.RGBImgPartialObsWrapper, tile_size=8))

  for wrapper in gym_wrappers:
    env = wrapper(env)

  # convert to dm_env.Environment enironment
  env = GymWrapper(env)

  ####################################
  # ACME wrappers
  ####################################
  # add acme wrappers
  wrapper_list = [
    acme_wrappers.ObservationActionRewardWrapper,
    acme_wrappers.SinglePrecisionWrapper,
  ]

  return acme_wrappers.wrap_all(env, wrapper_list)

def setup_experiment_inputs(
    make_environment_fn: Callable,
    env_get_task_name: Optional[Callable[[dm_env.Environment], str]] = None,
    agent_config_kwargs: dict=None,
    env_kwargs: dict=None,
    debug: bool = False,
  ):
  """Setup."""
  config_kwargs = agent_config_kwargs or dict()
  env_kwargs = env_kwargs or dict()

  # -----------------------
  # load agent config, builder, network factory
  # -----------------------
  agent = agent_config_kwargs.get('agent', '')
  assert agent != '', 'please set agent'

  #################################
  # flat agents
  #################################

  if agent == 'flat_q':
    # has no mechanism to select from object options since dependent on what agent sees
    env_kwargs['object_options'] = False

    config = QlearningConfig(**config_kwargs)
    builder = basics.Builder(
      config=config,
      get_actor_core_fn=functools.partial(
        basics.get_actor_core,
      ),
      LossFn=q_learning.R2D2LossFn(
        discount=config.discount,
        importance_sampling_exponent=config.importance_sampling_exponent,
        burn_in_length=config.burn_in_length,
        max_replay_size=config.max_replay_size,
        max_priority_weight=config.max_priority_weight,
        bootstrap_n=config.bootstrap_n,
      ))
    network_factory = functools.partial(
      q_learning.make_minigrid_networks,
      config=config,
      task_encoder=lambda obs: hk.nets.MLP(
        (128, 128), activate_final=True)(obs['task']))


  elif agent == 'flat_usfa':
    # has no mechanism to select from object options since dependent on what agent sees
    env_kwargs['object_options'] = False


    config = UsfaConfig(**config_kwargs)
    builder = basics.Builder(
      config=config,
      get_actor_core_fn=functools.partial(
        basics.get_actor_core,
        extract_q_values=lambda preds: preds.q_values,
        ),
      LossFn=usfa.UsfaLossFn(
        discount=config.discount,
        importance_sampling_exponent=config.importance_sampling_exponent,
        burn_in_length=config.burn_in_length,
        max_replay_size=config.max_replay_size,
        max_priority_weight=config.max_priority_weight,
        bootstrap_n=config.bootstrap_n,
        sf_coeff=config.sf_coeff,
        q_coeff=config.q_coeff,
      ))
    network_factory = functools.partial(
            usfa.make_minigrid_networks, config=config)

  elif agent == 'flat_muzero':
    # has no mechanism to select from object options since dependent on what agent sees
    env_kwargs['object_options'] = False

    config = MuZeroConfig(**config_kwargs)

    import mctx
    # currently using same policy in learning and acting
    mcts_policy = functools.partial(
        mctx.gumbel_muzero_policy,
        max_depth=config.max_sim_depth,
        num_simulations=config.num_simulations,
        gumbel_scale=config.gumbel_scale)

    discretizer = utils.Discretizer(
        num_bins=config.num_bins,
        step_size=config.scalar_step_size,
        max_value=config.max_scalar_value,
        min_value=config.min_scalar_value,
        tx_pair=config.tx_pair,
    )
    config.num_bins = discretizer.num_bins

    builder = basics.Builder(
        config=config,
        get_actor_core_fn=functools.partial(
            muzero_policy_act_mcts_eval,
            mcts_policy=mcts_policy,
            discretizer=discretizer,
        ),
        optimizer_cnstr=muzero.muzero_optimizer_constr,
        LossFn=muzero.MuZeroLossFn(
            discount=config.discount,
            importance_sampling_exponent=config.importance_sampling_exponent,
            burn_in_length=config.burn_in_length,
            max_replay_size=config.max_replay_size,
            max_priority_weight=config.max_priority_weight,
            bootstrap_n=config.bootstrap_n,
            value_target_source=config.value_target_source,
            discretizer=discretizer,
            mcts_policy=mcts_policy,
            simulation_steps=config.simulation_steps,
            reanalyze_ratio=config.reanalyze_ratio,
            root_policy_coef=config.root_policy_coef,
            root_value_coef=config.root_value_coef,
            model_policy_coef=config.model_policy_coef,
            model_value_coef=config.model_value_coef,
            model_reward_coef=config.model_reward_coef,
        ))
    network_factory = functools.partial(
        muzero.make_minigrid_networks,
        config=config,
        task_encoder=lambda obs: hk.nets.MLP(
              (128, 128), activate_final=True)(obs['task']))
  #################################
  # object centric agents
  #################################
  elif agent == 'object_usfa':
    config = usfa.Config(**config_kwargs)
    builder = basics.Builder(
      config=config,
      get_actor_core_fn=functools.partial(
        basics.get_actor_core,
        extract_q_values=lambda preds: preds.q_values,
        ),
      LossFn=usfa.UsfaLossFn(
        discount=config.discount,

        importance_sampling_exponent=config.importance_sampling_exponent,
        burn_in_length=config.burn_in_length,
        max_replay_size=config.max_replay_size,
        max_priority_weight=config.max_priority_weight,
        bootstrap_n=config.bootstrap_n,
      ))
    # NOTE: main differences below
    network_factory = functools.partial(
            usfa.make_object_oriented_minigrid_networks, config=config)
    env_kwargs['object_options'] = True  # has no mechanism to select from object options since dependent on what agent sees
  else:
    raise NotImplementedError(agent)

  # -----------------------
  # load environment factory
  # -----------------------

  environment_factory = functools.partial(
    make_environment_fn,
    **env_kwargs)

  # -----------------------
  # setup observer factory for environment
  # -----------------------
  test_setting = TestOptions(env_kwargs['setting']).name
  observers = [
    # this logs the average every reset=50 episodes (instead of every episode)
    utils.LevelAvgReturnObserver(
      reset=50 if not debug else 5,
      get_task_name=env_get_task_name,
      ),
    ObjectCountObserver(
      reset=1000 if not debug else 5,
      prefix=f'Images-{test_setting}',
      agent_name=agent,
      get_task_name=env_get_task_name),
  ]

  return experiment_builder.OnlineExperimentConfigInputs(
    agent=agent,
    agent_config=config,
    final_env_kwargs=env_kwargs,
    builder=builder,
    network_factory=network_factory,
    environment_factory=environment_factory,
    observers=observers,
  )

def train_single(
    env_kwargs: dict = None,
    wandb_init_kwargs: dict = None,
    agent_config_kwargs: dict = None,
    log_dir: str = None,
    num_actors: int = 1,
    run_distributed: bool = False,
):

  debug = FLAGS.debug

  experiment_config_inputs = setup_experiment_inputs(
    make_environment_fn=make_keyroom_object_test_env,
    env_get_task_name= lambda env: env.unwrapped.task.goal_name(),
    agent_config_kwargs=agent_config_kwargs,
    env_kwargs=env_kwargs,
    debug=debug)

  env_setting = experiment_config_inputs.final_env_kwargs['setting']
  logger_factory_kwargs = dict(
    actor_label=f"actor-{env_setting}",
    evaluator_label=f"evaluator-{env_setting}",
    learner_label=f"learner",
  )

  experiment = experiment_builder.build_online_experiment_config(
    experiment_config_inputs=experiment_config_inputs,
    log_dir=log_dir,
    wandb_init_kwargs=wandb_init_kwargs,
    logger_factory_kwargs=logger_factory_kwargs,
    debug=debug
  )
  if run_distributed:
    program = experiments.make_distributed_experiment(
        experiment=experiment,
        num_actors=num_actors)

    local_resources = {
        "actor": PythonProcess(env={"CUDA_VISIBLE_DEVICES": ""}),
        "evaluator": PythonProcess(env={"CUDA_VISIBLE_DEVICES": ""}),
        "counter": PythonProcess(env={"CUDA_VISIBLE_DEVICES": ""}),
        "replay": PythonProcess(env={"CUDA_VISIBLE_DEVICES": ""}),
        "coordinator": PythonProcess(env={"CUDA_VISIBLE_DEVICES": ""}),
    }
    controller = lp.launch(program,
              lp.LaunchType.LOCAL_MULTI_PROCESSING,
              terminal='current_terminal',
              local_resources=local_resources)
    controller.wait(return_on_first_completed=True)
    controller._kill()

  else:
    experiments.run_experiment(experiment=experiment)

def setup_wandb_init_kwargs():
  if not FLAGS.use_wandb:
    return dict()

  wandb_init_kwargs = dict(
      project=FLAGS.wandb_project,
      entity=FLAGS.wandb_entity,
      notes=FLAGS.wandb_notes,
      name=FLAGS.wandb_name,
      group=FLAGS.search or 'default',
      save_code=False,
  )
  return wandb_init_kwargs

def run_single():
  ########################
  # default settings
  ########################
  env_kwargs = dict()
  agent_config_kwargs = dict()
  num_actors = FLAGS.num_actors
  run_distributed = FLAGS.run_distributed
  wandb_init_kwargs = setup_wandb_init_kwargs()
  if FLAGS.debug:
    agent_config_kwargs.update(dict(
      samples_per_insert=1,
      min_replay_size=100,
    ))
    env_kwargs.update(dict(
    ))

  folder = FLAGS.folder or os.environ.get('RL_RESULTS_DIR', None)
  if not folder:
    folder = '/tmp/rl_results'

  if FLAGS.make_path:
    # i.e. ${folder}/runs/${date_time}/
    folder = parallel.gen_log_dir(
        base_dir=os.path.join(folder, 'rl_results'),
        hourminute=True,
        date=True,
    )

  ########################
  # override with config settings, e.g. from parallel run
  ########################
  if FLAGS.config_file:
    configs = utils.load_config(FLAGS.config_file)
    config = configs[FLAGS.config_idx-1]  # starts at 1 with SLURM
    logging.info(f'loaded config: {str(config)}')

    agent_config_kwargs.update(config['agent_config'])
    env_kwargs.update(config['env_config'])
    folder = config['folder']

    num_actors = config['num_actors']
    run_distributed = config['run_distributed']

    wandb_init_kwargs['group'] = config['wandb_group']
    wandb_init_kwargs['name'] = config['wandb_name']
    wandb_init_kwargs['project'] = config['wandb_project']
    wandb_init_kwargs['entity'] = config['wandb_entity']

    if not config['use_wandb']:
      wandb_init_kwargs = dict()


  if FLAGS.debug and not FLAGS.subprocess:
      configs = parallel.get_all_configurations(spaces=sweep(FLAGS.search))
      first_agent_config, first_env_config = parallel.get_agent_env_configs(
          config=configs[0])
      agent_config_kwargs.update(first_agent_config)
      env_kwargs.update(first_env_config)

  if not run_distributed:
    agent_config_kwargs['samples_per_insert'] = 1

  train_single(
    wandb_init_kwargs=wandb_init_kwargs,
    env_kwargs=env_kwargs,
    agent_config_kwargs=agent_config_kwargs,
    log_dir=folder,
    num_actors=num_actors,
    run_distributed=run_distributed
    )

def run_many():
  wandb_init_kwargs = setup_wandb_init_kwargs()

  folder = FLAGS.folder or os.environ.get('RL_RESULTS_DIR', None)
  if not folder:
    folder = '/tmp/rl_results_dir'

  assert FLAGS.debug is False, 'only run debug if not running many things in parallel'

  if FLAGS.parallel == 'ray':
    parallel.run_ray(
      wandb_init_kwargs=wandb_init_kwargs,
      use_wandb=FLAGS.use_wandb,
      debug=FLAGS.debug,
      folder=folder,
      space=sweep(FLAGS.search),
      make_program_command=functools.partial(
        parallel.make_program_command,
        trainer_filename=__file__,
        run_distributed=FLAGS.run_distributed,
        num_actors=FLAGS.num_actors),
    )
  elif FLAGS.parallel == 'sbatch':
    parallel.run_sbatch(
      trainer_filename=__file__,
      wandb_init_kwargs=wandb_init_kwargs,
      use_wandb=FLAGS.use_wandb,
      folder=folder,
      run_distributed=FLAGS.run_distributed,
      search_name=FLAGS.search,
      debug=FLAGS.debug_parallel,
      spaces=sweep(FLAGS.search),
      num_actors=FLAGS.num_actors)

def sweep(search: str = 'default'):
  if search == 'flat':
    space = [
        {
            "num_steps": tune.grid_search([20e6]),
            "agent": tune.grid_search(['flat_muzero', 'flat_q']),
            "seed": tune.grid_search([4]),
            "group": tune.grid_search(['baselines-5']),
            "env.setting": tune.grid_search([0, 1, 2]),
        },
        {
            "num_steps": tune.grid_search([20e6]),
            "agent": tune.grid_search(['flat_usfa']),
            "seed": tune.grid_search([4]),
            "group": tune.grid_search(['baselines-5']),
            "eval_task_support": tune.grid_search(['train']),
            "env.setting": tune.grid_search([0, 1, 2]),
        },
    ]
  elif search == 'muzero':
    space = [

        {
            "num_steps": tune.grid_search([10e6]),
            "agent": tune.grid_search(['flat_muzero']),
            "seed": tune.grid_search([1]),
            "group": tune.grid_search(['muzero-baseline']),
            "env.setting": tune.grid_search([0]),
        },

    ]
  elif search == 'sf':
    space = [
<<<<<<< HEAD
        {
            "num_steps": tune.grid_search([30e6]),
            "agent": tune.grid_search(['flat_usfa']),
            "seed": tune.grid_search([1]),
            "group": tune.grid_search(['sf-flat-25-q-coeff-mean']),
            "env.setting": tune.grid_search([0]),
            "q_coeff": tune.grid_search([1.0]),
            "sf_coeff": tune.grid_search([1.0]),
=======
        # {
        #     "num_steps": tune.grid_search([100e6]),
        #     "agent": tune.grid_search(['flat_usfa']),
        #     "seed": tune.grid_search([1]),
        #     "group": tune.grid_search(['sf-flat-16']),
        #     "env.setting": tune.grid_search([0]),
        #     "samples_per_insert": tune.grid_search([0]),
        #     "importance_sampling_exponent": tune.grid_search([.6]),
        #     "final_conv_dim": tune.grid_search([0]),
        #     "conv_flat_dim": tune.grid_search([256]),
        #     'sf_net_type': tune.grid_search(['ind', 'mono']),
        #     "sf_layers": tune.grid_search([[512, 512]]),
        #     "policy_layers": tune.grid_search([[]]),
        # },
        {
            "num_steps": tune.grid_search([100e6]),
            "agent": tune.grid_search(['flat_usfa']),
            "seed": tune.grid_search([1]),
            "group": tune.grid_search(['sf-flat-17']),
            "env.setting": tune.grid_search([0]),
            "samples_per_insert": tune.grid_search([0]),
            "importance_sampling_exponent": tune.grid_search([.6]),
            "final_conv_dim": tune.grid_search([16]),
            "conv_flat_dim": tune.grid_search([0]),
            'sf_net_type': tune.grid_search(['ind', 'mono']),
            "sf_layers": tune.grid_search([
              [512, 512], [1024], [1024, 1024]]),
            "policy_layers": tune.grid_search([[]]),
>>>>>>> de1bb40b
        },
    ]
  elif search == 'speed':
    space = [
        {
            "agent": tune.grid_search(['flat_q', 'flat_usfa']),
            "seed": tune.grid_search([1]),
            "group": tune.grid_search(['speed-test-8']),
            "samples_per_insert": tune.grid_search([10]),
            "env.setting": tune.grid_search([0]),
        },
    ]
  elif search == 'objects':
    space = [
        {
            "seed": tune.grid_search([5,6,7,8]),
            "agent": tune.grid_search(['object_usfa']),
        }
    ]
  else:
    raise NotImplementedError(search)

  return space

def main(_):
  assert FLAGS.parallel in ('ray', 'sbatch', 'none')
  if FLAGS.parallel in ('ray', 'sbatch'):
    run_many()
  else:
    run_single()

if __name__ == '__main__':
  app.run(main)<|MERGE_RESOLUTION|>--- conflicted
+++ resolved
@@ -702,7 +702,6 @@
     ]
   elif search == 'sf':
     space = [
-<<<<<<< HEAD
         {
             "num_steps": tune.grid_search([30e6]),
             "agent": tune.grid_search(['flat_usfa']),
@@ -711,36 +710,6 @@
             "env.setting": tune.grid_search([0]),
             "q_coeff": tune.grid_search([1.0]),
             "sf_coeff": tune.grid_search([1.0]),
-=======
-        # {
-        #     "num_steps": tune.grid_search([100e6]),
-        #     "agent": tune.grid_search(['flat_usfa']),
-        #     "seed": tune.grid_search([1]),
-        #     "group": tune.grid_search(['sf-flat-16']),
-        #     "env.setting": tune.grid_search([0]),
-        #     "samples_per_insert": tune.grid_search([0]),
-        #     "importance_sampling_exponent": tune.grid_search([.6]),
-        #     "final_conv_dim": tune.grid_search([0]),
-        #     "conv_flat_dim": tune.grid_search([256]),
-        #     'sf_net_type': tune.grid_search(['ind', 'mono']),
-        #     "sf_layers": tune.grid_search([[512, 512]]),
-        #     "policy_layers": tune.grid_search([[]]),
-        # },
-        {
-            "num_steps": tune.grid_search([100e6]),
-            "agent": tune.grid_search(['flat_usfa']),
-            "seed": tune.grid_search([1]),
-            "group": tune.grid_search(['sf-flat-17']),
-            "env.setting": tune.grid_search([0]),
-            "samples_per_insert": tune.grid_search([0]),
-            "importance_sampling_exponent": tune.grid_search([.6]),
-            "final_conv_dim": tune.grid_search([16]),
-            "conv_flat_dim": tune.grid_search([0]),
-            'sf_net_type': tune.grid_search(['ind', 'mono']),
-            "sf_layers": tune.grid_search([
-              [512, 512], [1024], [1024, 1024]]),
-            "policy_layers": tune.grid_search([[]]),
->>>>>>> de1bb40b
         },
     ]
   elif search == 'speed':

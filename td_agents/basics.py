
import sys
import functools
import time
from typing import Callable, Iterator, List, Optional, Union, Sequence, Generic
from typing import Dict, Iterator, List, NamedTuple, Optional, Tuple
from absl import logging
from acme.tf import savers

import chex
import dm_env
import dataclasses
import haiku as hk
import collections


import acme
from acme import adders, types
from acme import core
from acme import specs
from acme import types as acme_types

from acme.agents.jax.dqn import learning_lib
from acme.utils import async_utils
from acme.utils import counting
from acme.utils import loggers
from acme.jax import utils
from acme.jax import networks as network_lib
from acme.jax import variable_utils
from acme.agents.jax import r2d2
from acme.agents.jax import actor_core as actor_core_lib
from acme.agents.jax.r2d2 import actor as r2d2_actor
from acme.agents.jax.r2d2 import config as r2d2_config
from acme.agents.jax.r2d2 import learning as r2d2_learning
from acme.agents.jax.r2d2 import networks as r2d2_networks
from acme.jax import networks as networks_lib
from acme.utils import counting
from acme.utils import loggers





import jax
import optax
import reverb
import numpy as np

import jax
import jax.numpy as jnp
from jax._src.lib import xla_bridge # for clearing cache
import optax
import reverb
import rlax
import tree


_PMAP_AXIS_NAME = 'data'
LossFn = learning_lib.LossFn
TrainingState = learning_lib.TrainingState
ReverbUpdate = learning_lib.ReverbUpdate
LossExtra = learning_lib.LossExtra
Policy = r2d2_actor.R2D2Policy

# Only simple observations & discrete action spaces for now.
Observation = jax.Array

# initializations
ValueInitFn = Callable[[networks_lib.PRNGKey, Observation, hk.LSTMState],
                             networks_lib.Params]

# calling networks
RecurrentStateFn = Callable[[networks_lib.Params], hk.LSTMState]
ValueFn = Callable[[networks_lib.Params, Observation, hk.LSTMState],
                         networks_lib.Value]

@chex.dataclass(frozen=True, mappable_dataclass=False)
class ActorState(Generic[actor_core_lib.RecurrentState]):
  rng: networks_lib.PRNGKey
  recurrent_state: actor_core_lib.RecurrentState
  prev_recurrent_state: actor_core_lib.RecurrentState
  epsilon: Optional[jax.Array] = None
  step: Optional[jax.Array] = None


def isbad(x):
  if np.isnan(x):
    raise RuntimeError(f"NaN")
  elif np.isinf(x):
    raise RuntimeError(f"Inf")

def group_named_values(dictionary: dict, name_fn = None):
  if name_fn is None:
    def name_fn(key): return key.split("/")[0]

  new_dict = collections.defaultdict(list)
  for key, named_values in dictionary.items():
    name = name_fn(key)
    new_dict[name].append(sum(named_values.values()))

  return new_dict

def param_sizes(params):

  sizes = group_named_values(
    dictionary=tree.map_structure(jnp.size, params))

  format = lambda number: f"{number:,}"
  return {k: format(sum(v)) for k,v in sizes.items()}

def overlapping(dict1, dict2):
  return set(dict1.keys()).intersection(dict2.keys())

@dataclasses.dataclass
class Config(r2d2.R2D2Config):
  agent: str = 'agent'

  # Architecture
  state_dim: int = 512

  #----------------
  # Epsilon schedule
  #----------------
  linear_epsilon: bool = False  # whether to use linear or sample from log space for all actors
  epsilon_begin: float = .9
  epsilon_end: float = 0.01
  epsilon_steps: Optional[int] = None

  # value-based action-selection options (distributed)
  evaluation_epsilon: float = 0.01
  # num_epsilons: int = 10
  # epsilon_min: float = .01
  # epsilon_max: float = .9
  # epsilon_base: float = .1
  num_epsilons: int = 256
  epsilon_min: float = 1
  epsilon_max: float = 3
  epsilon_base: float = .1

  #----------------
  # # Learner options
  #----------------
  variable_update_period: int = 400  # how often to update actor
  num_sgd_steps_per_step: int = 1
  seed: int = 1
  discount: float = 0.99
  num_steps: int = 6e6
  max_grad_norm: float = 80.0
  adam_eps: float = 1e-3

  # Replay options
  samples_per_insert_tolerance_rate: float = 0.1
  samples_per_insert: float = 0.0
  min_replay_size: int = 10_000
  max_replay_size: int = 100_000
  batch_size: Optional[int] = 32  # number of batch_elements
  burn_in_length: int = 0  # burn in during learning
  trace_length: Optional[int] = 40  # how long training_batch should be
  sequence_period: Optional[int] = None  # how often to add
  prefetch_size: int = 0
  num_parallel_calls: int = 1

  # Priority options
  importance_sampling_exponent: float = 0.6
  priority_exponent: float = 0.9
  max_priority_weight: float = 0.9

@dataclasses.dataclass
class NetworkFn:
  """Pure functions representing recurrent network components.

  Attributes:
    init: Initializes params.
    forward: Computes Q-values using the network at the given recurrent
      state.
    unroll: Applies the unrolled network to a sequence of 
      observations, for learning.
    initial_state: Recurrent state at the beginning of an episode.
  """
  init: ValueInitFn
  forward: ValueFn
  unroll: ValueFn
  initial_state: RecurrentStateFn
  evaluation: Optional[ValueFn] = None

@dataclasses.dataclass
class RecurrentLossFn(learning_lib.LossFn):
  """R2D2 Learning."""
  discount: float = 0.99
  tx_pair: rlax.TxPair = rlax.IDENTITY_PAIR

  # More than DQN
  max_replay_size: int = 100_000
  store_lstm_state: bool = True
  max_priority_weight: float = 0.9
  bootstrap_n: int = 5
  importance_sampling_exponent: float = 0.0
  priority_weights_aux: bool = False
  priority_use_aux: bool = False

  burn_in_length: int = None
  clip_rewards : bool = False
  max_abs_reward: float = 1.
  loss_coeff: float = 1.
  mask_loss: bool = True

  # auxilliary tasks
  aux_tasks: Union[Callable, Sequence[Callable]]=None

  def error(self,
            data: reverb.ReplaySample,
            online_preds : acme_types.NestedArray,
            online_state: acme_types.NestedArray,
            target_preds : acme_types.NestedArray,
            target_state :  acme_types.NestedArray,
            **kwargs):
    """Summary
    
    Args:
        data (TYPE): Description
        online_preds (Predictions): Description
        online_state (TYPE): Description
        target_preds (Predictions): Description
        target_state (TYPE): Description

    Raises:
        NotImplementedError: Description
    """
    raise NotImplementedError

  def __call__(
      self,
      network: NetworkFn,
      params: networks_lib.Params,
      target_params: networks_lib.Params,
      batch: reverb.ReplaySample,
      key_grad: networks_lib.PRNGKey,
      steps: int=None,
    ) -> Tuple[jnp.DeviceArray, learning_lib.LossExtra]:
    """Calculate a loss on a single batch of data."""

    unroll = network.unroll  # convenience

    if self.clip_rewards:
      data = data._replace(reward=jnp.clip(data.reward, -self.max_abs_reward, self.max_abs_reward))

    # Get core state & warm it up on observations for a burn-in period.
    if self.store_lstm_state:
      # Replay core state.
      online_state = utils.maybe_recover_lstm_type(
            batch.data.extras.get('core_state'))
    else:
      _, batch_size = data.action.shape
      key_grad, key = jax.random.split(key_grad)
      online_state = network.init_recurrent_state(key, batch_size)

    ############
    # if we've stored every single RNN state, only use 0th time-step
    # [B, T, D] --> [B, D]
    ############
    if ((isinstance(online_state, hk.LSTMState) and 
        online_state.hidden.ndim > 2)
        or
        (isinstance(online_state, jnp.ndarray) and 
          online_state.ndim > 2)):
      online_state = jax.tree_map(lambda x: x[:,0], online_state)

    target_state = online_state

    # Convert sample data to sequence-major format [T, B, ...].
    data = utils.batch_to_sequence(batch.data)

    # Maybe burn the core state in.
    burn_in_length = self.burn_in_length
    if burn_in_length:
      burn_obs = jax.tree_map(lambda x: x[:burn_in_length], data.observation)
      key_grad, key1, key2 = jax.random.split(key_grad, 3)
      _, online_state = unroll(params, key1, burn_obs, online_state)
      key_grad, key1, key2 = jax.random.split(key_grad, 3)
      _, target_state = unroll(target_params, key2, burn_obs,
                                     target_state)

    # Only get data to learn on from after the end of the burn in period.
    data = jax.tree_map(lambda seq: seq[burn_in_length:], data)

    # Unroll on sequences to get online and target Q-Values.
    key_grad, key1, key2 = jax.random.split(key_grad, 3)
    online_preds, online_state = unroll(params, key1, data.observation, online_state)
    key_grad, key1, key2 = jax.random.split(key_grad, 3)
    target_preds, target_state = unroll(target_params, key2, data.observation,
                               target_state)

    # ======================================================
    # losses
    # ======================================================
    # -----------------------
    # main loss
    # -----------------------
    # [T-1, B], [B]
    elemwise_error, batch_loss, metrics = self.error(
      data=data,
      online_preds=online_preds,
      online_state=online_state,
      target_preds=target_preds,
      target_state=target_state,
      networks=network,
      params=params,
      target_params=target_params,
      steps=steps,
      key_grad=key_grad)
    batch_loss = self.loss_coeff*batch_loss
    elemwise_error = self.loss_coeff*elemwise_error

    # Importance weighting.
    probs = batch.info.probability
    # [B]
    importance_weights = (1. / (probs + 1e-6)).astype(batch_loss.dtype)
    importance_weights **= self.importance_sampling_exponent
    importance_weights /= jnp.max(importance_weights)


    Cls = lambda x: x.__class__.__name__
    metrics={
      Cls(self) : {
        **metrics,
        # 'loss_main': batch_loss.mean(),
        'z.importance': importance_weights.mean(),
        'z.reward' :data.reward.mean()
        }
      }

    # -----------------------
    # auxilliary tasks
    # -----------------------
    total_aux_scalar_loss = 0.0
    total_aux_batch_loss = jnp.zeros(batch_loss.shape, dtype=batch_loss.dtype)
    total_aux_elem_error = jnp.zeros(elemwise_error.shape, dtype=elemwise_error.dtype)

    if self.aux_tasks:
      for aux_task in self.aux_tasks:
        # does this aux task need a random key?
        kwargs=dict()

        if hasattr(aux_task, 'random') and aux_task.random:
          key_grad, key = jax.random.split(key_grad, 2)
          kwargs['key'] = key

        if aux_task.elementwise:
          aux_elemwise_error, aux_batch_loss, aux_metrics = aux_task(
            data=data,
            online_preds=online_preds,
            online_state=online_state,
            target_preds=target_preds,
            target_state=target_state,
            steps=steps,
            **kwargs)
          total_aux_batch_loss += aux_batch_loss
          total_aux_elem_error += aux_elemwise_error
        else:
          aux_loss, aux_metrics = aux_task(
            data=data,
            online_preds=online_preds,
            online_state=online_state,
            target_preds=target_preds,
            target_state=target_state,
            steps=steps,
            **kwargs)
          total_aux_scalar_loss += aux_loss

        metrics[Cls(aux_task)] = aux_metrics

    # -----------------------
    # mean loss over everything
    # -----------------------
    if self.priority_weights_aux:
      # sum all losses and then weight
      total_batch_loss = total_aux_batch_loss + batch_loss # [B]
      mean_loss = jnp.mean(importance_weights * total_batch_loss) # []
      mean_loss += importance_weights.mean()*total_aux_scalar_loss # []
    else:
      mean_loss = jnp.mean(importance_weights * batch_loss) # []
      mean_loss += total_aux_batch_loss.mean() + total_aux_scalar_loss # []

    if self.aux_tasks:
      metrics[Cls(self)]['loss_w_aux'] = mean_loss

    # -----------------------
    # priorities
    # -----------------------
    # Calculate priorities as a mixture of max and mean sequence errors.
    if self.priority_use_aux:
      total_elemwise_error = elemwise_error + total_aux_elem_error
    else:
      total_elemwise_error = elemwise_error

    abs_td_error = jnp.abs(total_elemwise_error).astype(batch_loss.dtype)
    max_priority = self.max_priority_weight * jnp.max(abs_td_error, axis=0)
    mean_priority = (1 - self.max_priority_weight) * jnp.mean(total_elemwise_error, axis=0)
    priorities = (max_priority + mean_priority)

    metrics = jax.tree_map(lambda x: x.mean(), metrics)
    extra = learning_lib.LossExtra(metrics=metrics, reverb_priorities=priorities)

    return mean_loss, extra

class SGDLearner(learning_lib.SGDLearner):
  """An Acme learner based around SGD on batches.

  This learner currently supports optional prioritized replay and assumes a
  TrainingState as described above.
  """

  def __init__(self,
               network: r2d2_networks.R2D2Networks,
               loss_fn: LossFn,
               optimizer_cnstr: Callable[
                 [Config, networks_lib.Params], optax.GradientTransformation],
               target_update_period: int,
               data_iterator: Optional[Iterator[reverb.ReplaySample]]= None,
               random_key: Optional[networks_lib.PRNGKey] = None,
               replay_client: Optional[reverb.Client] = None,
               replay_table_name: str = adders.reverb.DEFAULT_PRIORITY_TABLE,
               counter: Optional[counting.Counter] = None,
               logger: Optional[loggers.Logger] = None,
               num_sgd_steps_per_step: int = 1,
               grad_period: int = 0,
               initialize: bool = True,
               ):
    """Initialize the SGD learner."""
    self._grad_period = grad_period*num_sgd_steps_per_step
    if self._grad_period > 0:
      logging.warning(f'Logging gradients every {self._grad_period} steps')

    # Internalize the loss_fn with network.
    loss_fn = jax.jit(functools.partial(loss_fn, network))

    # SGD performs the loss, optimizer update and periodic target net update.
    def sgd_step(state: TrainingState,
                 batch: reverb.ReplaySample) -> Tuple[TrainingState, LossExtra]:
      next_rng_key, rng_key = jax.random.split(state.rng_key)
      # Implements one SGD step of the loss and updates training state
      (loss, extra), grads = jax.value_and_grad(loss_fn, has_aux=True)(
          state.params, state.target_params, batch, rng_key, state.steps)

      # Average gradients over pmap replicas before optimizer update.
      grads = jax.lax.pmean(grads, axis_name=_PMAP_AXIS_NAME)

      # Apply the optimizer updates
      updates, new_opt_state = self._optimizer.update(grads, state.opt_state, state.params)
      new_params = optax.apply_updates(state.params, updates)

      # Periodically update target networks.
      steps = state.steps + 1
      if isinstance(target_update_period, float):
        assert (target_update_period >= 0.0 and 
                target_update_period < 1.0), 'incorrect float'
        target_params = optax.incremental_update(new_params, state.target_params,
                                                 target_update_period)
      elif isinstance(target_update_period, int):
        assert target_update_period >= 1
        target_params = optax.periodic_update(new_params, state.target_params,
                                              steps, target_update_period)
      else:
        raise NotImplementedError(type(target_update_period))

      new_training_state = TrainingState(
          params=new_params,
          target_params=target_params,
          opt_state=new_opt_state,
          steps=steps,
          rng_key=next_rng_key)

      extra.metrics.update({
        '0.total_loss': loss,
        '0.grad_norm': optax.global_norm(grads),
        '0.update_norm': optax.global_norm(updates),
        '0.param_norm': optax.global_norm(new_params),
      })

      return new_training_state, extra

    # def postprocess_aux(extra: LossExtra) -> LossExtra:
    #   reverb_priorities = jax.tree_util.tree_map(
    #       lambda a: jnp.reshape(a, (-1, *a.shape[2:])), extra.reverb_priorities)
    #   return extra._replace(
    #       metrics=jax.tree_util.tree_map(jnp.mean, extra.metrics),
    #       reverb_priorities=reverb_priorities)

    # Update replay priorities
    def update_priorities(reverb_priorities: ReverbUpdate) -> None:
      if replay_client is None:
        return
      keys, priorities = tree.map_structure(
          # Fetch array and combine device and batch dimensions.
          lambda x: utils.fetch_devicearray(x).reshape((-1,) + x.shape[2:]),
          (reverb_priorities.keys, reverb_priorities.priorities))
      replay_client.mutate_priorities(
          table=replay_table_name,
          updates=dict(zip(keys, priorities)))

    #####################################
    # Internalise agent components
    #####################################
    self._sgd_step = jax.pmap(
      sgd_step, axis_name=_PMAP_AXIS_NAME)

    self._async_priority_updater = async_utils.AsyncExecutor(update_priorities)
    self._counter = counter or counting.Counter()
    self._optimizer_cnstr = optimizer_cnstr
    self._replay_client = replay_client
    # Do not record timestamps until after the first learning step is done.
    # This is to avoid including the time it takes for actors to come online and
    # fill the replay buffer.
    self._timestamp = None
    self._num_sgd_steps_per_step = num_sgd_steps_per_step

    if initialize:
      self._data_iterator = data_iterator
      self._logger = logger or loggers.make_default_logger(
          'learner',
          asynchronous=True,
          serialize_fn=utils.fetch_devicearray,
          time_delta=1.,
          steps_key=self._counter.get_steps_key())

      if num_sgd_steps_per_step > 1:
        raise RuntimeError("check")
        # sgd_step = utils.process_multiple_batches(sgd_step, num_sgd_steps_per_step, postprocess_aux)


      # Initialize the network parameters
      self._state, self._optimizer = self.initialize(
        network=network, random_key=random_key)
      self._current_step = 0

  def initialize(self, network, random_key):
      key_params, key_state = jax.random.split(random_key, 2)
      initial_params = network.init(key_params)
      optimizer = self._optimizer_cnstr(initial_params=initial_params)

      state = TrainingState(
          params=initial_params,
          target_params=initial_params,
          opt_state=optimizer.init(initial_params),
          steps=jnp.array(0),
          rng_key=key_state,
      )
      state = utils.replicate_in_all_devices(state)

      # Log how many parameters the network has.
      sizes = tree.map_structure(jnp.size, initial_params)
      total_params =  sum(tree.flatten(sizes.values()))
      logging.info('Total number of params: %.3g', total_params)
      [logging.info(f"{k}: {v}") for k,v in param_sizes(initial_params).items()]

      return state, optimizer

  def set_optimizer(self, optimizer): self._optimizer = optimizer

  def set_state(self, state):
    self._state = state
    self._current_step = utils.get_from_first_device(self._state.steps)

  def step(self):
    """Takes one SGD step on the learner."""
    with jax.profiler.StepTraceAnnotation('step',
                                          step_num=self._current_step):
      data = next(self._data_iterator)
<<<<<<< HEAD
      state, metrics = self.step_data(data, state)
      self.set_state(state)
=======
      self._state, metrics = self.step_data(data, self._state)
      self._current_step = utils.get_from_first_device(self._state.steps)

      # Compute elapsed time.
      timestamp = time.time()
      elapsed = timestamp - self._timestamp if self._timestamp else 0
      self._timestamp = timestamp
      steps_per_sec = (self._num_sgd_steps_per_step / elapsed) if elapsed else 0

      # Update our counts and record it.
      results = self._counter.increment(
          steps=self._num_sgd_steps_per_step, walltime=elapsed)
      results['steps_per_second'] = steps_per_sec
      results.update(metrics)
>>>>>>> 83c8b4f0

      self._logger.write(metrics)

  def step_data(self, prefetching_split, state: TrainingState):
    """Takes one SGD step on the learner."""
    # In this case the host property of the prefetching split contains only
    # replay keys and the device property is the prefetched full original
    # sample. Key is on host since it's uint64 type.
    if hasattr(prefetching_split, 'host'):
      # prioritized data
      reverb_keys = prefetching_split.host
      batch: reverb.ReplaySample = prefetching_split.device
    else:
      # regular data
      batch: reverb.ReplaySample = prefetching_split

    state, extra = self._sgd_step(state, batch)

    if self._replay_client and extra.reverb_priorities is not None:
      reverb_priorities = ReverbUpdate(reverb_keys, extra.reverb_priorities)
      self._async_priority_updater.put(reverb_priorities)

    metrics = utils.get_from_first_device(extra.metrics)

    if self._grad_period and self._state.steps % self._grad_period == 0:
      for k, v in metrics['mean_grad'].items():
        # first val
        metrics['mean_grad'][k] = next(iter(v.values())) 
    else:
      metrics.pop('mean_grad', None)

    # Compute elapsed time.
    timestamp = time.time()
    elapsed = timestamp - self._timestamp if self._timestamp else 0
    self._timestamp = timestamp
    steps_per_sec = (self._num_sgd_steps_per_step / elapsed) if elapsed else 0

    # Update our counts and record it.
    results = self._counter.increment(
        steps=self._num_sgd_steps_per_step, walltime=elapsed)
    results['steps_per_second'] = steps_per_sec
    results.update(metrics)

    return state, results

  def get_state(self): return self._state

def default_adam_constr(config, **kwargs):
  optimizer_chain = [
      optax.clip_by_global_norm(config.max_grad_norm),
      optax.adam(config.learning_rate, eps=config.adam_eps),
    ]
  return optax.chain(*optimizer_chain)

class BasicActor(core.Actor, Generic[actor_core_lib.State, actor_core_lib.Extras]):
  """A generic actor implemented on top of ActorCore.

  An actor based on a policy which takes observations and outputs actions. It
  also adds experiences to replay and updates the actor weights from the policy
  on the learner.
  """

  def __init__(
      self,
      actor: actor_core_lib.ActorCore[actor_core_lib.State, actor_core_lib.Extras],
      random_key: network_lib.PRNGKey,
      variable_client: Optional[variable_utils.VariableClient],
      adders: Optional[Union[adders.Adder, List[adders.Adder]]] = None,
      jit: bool = True,
      backend: Optional[str] = 'cpu',
      per_episode_update: bool = False
  ):
    """Initializes a feed forward actor.

    Args:
      actor: actor core.
      random_key: Random key.
      variable_client: The variable client to get policy parameters from.
      adder: An adder to add experiences to.
      jit: Whether or not to jit the passed ActorCore's pure functions.
      backend: Which backend to use when jitting the policy.
      per_episode_update: if True, updates variable client params once at the
        beginning of each episode
    """
    self._random_key = random_key
    self._variable_client = variable_client
<<<<<<< HEAD
    if adders and not isinstance(adders, (List, Tuple)):
=======
    if adders and not (isinstance(adders, List) or isinstance(adders, Tuple)):
>>>>>>> 83c8b4f0
      adders = [adders]

    self._adders = adders
    self._state = None

    # Unpack ActorCore, jitting if requested.
    if jit:
      self._init = jax.jit(actor.init, backend=backend)
      self._policy = jax.jit(actor.select_action, backend=backend)
    else:
      self._init = actor.init
      self._policy = actor.select_action
    self._get_extras = actor.get_extras
    self._per_episode_update = per_episode_update

  @property
  def _params(self):
    return self._variable_client.params if self._variable_client else []

  def select_action(self,
                    observation: network_lib.Observation) -> types.NestedArray:
    action, self._state = self._policy(self._params, observation, self._state)
    return utils.to_numpy(action)

  def observe_first(self, timestep: dm_env.TimeStep):
    self._random_key, key = jax.random.split(self._random_key)
    self._state = self._init(key)
    if self._adders:
      for adder in self._adders:
        adder.add_first(timestep)
    if self._variable_client and self._per_episode_update:
      self._variable_client.update_and_wait()

  def observe(self, action: network_lib.Action, next_timestep: dm_env.TimeStep):
    if self._adders:
      for adder in self._adders:
        adder.add(
            action, next_timestep, extras=self._get_extras(self._state))

  def update(self, wait: bool = False):
    if self._variable_client and not self._per_episode_update:
      self._variable_client.update(wait)

class Builder(r2d2.R2D2Builder):
  """TD agent Builder. Agent is derivative of R2D2 but may use different network/loss function
  """
  def __init__(self,
              #  networks: r2d2_networks.R2D2Networks,
               config: r2d2_config.R2D2Config,
               LossFn: learning_lib.LossFn=RecurrentLossFn,
               ActorCls: BasicActor = BasicActor,
               optimizer_cnstr = None,
               get_actor_core_fn = None,
               learner_kwargs=None):
    if config.sequence_period is None:
      config.sequence_period = config.trace_length

    super().__init__(config=config)
    if optimizer_cnstr is None:
      optimizer_cnstr = default_adam_constr
    self.optimizer_cnstr = optimizer_cnstr
    self.ActorCls = ActorCls

    if get_actor_core_fn is None:
      get_actor_core_fn = get_actor_core
    self._get_actor_core_fn = get_actor_core_fn
    self._loss_fn = LossFn

    self.learner_kwargs = learner_kwargs or dict()

  def make_learner(
      self,
      random_key: networks_lib.PRNGKey,
      networks: r2d2_networks.R2D2Networks,
      dataset: Iterator[r2d2_learning.R2D2ReplaySample],
      logger_fn: loggers.LoggerFactory,
      environment_spec: specs.EnvironmentSpec,
      replay_client: Optional[reverb.Client] = None,
      counter: Optional[counting.Counter] = None,
  ) -> core.Learner:
    del environment_spec
    # The learner updates the parameters (and initializes them).
    logger = logger_fn('learner')

    return SGDLearner(
        network=networks,
        random_key=random_key,
        optimizer_cnstr=functools.partial(self.optimizer_cnstr,
          config=self._config),
        target_update_period=self._config.target_update_period,
        data_iterator=dataset,
        loss_fn=self._loss_fn,
        replay_client=replay_client,
        replay_table_name=self._config.replay_table_name,
        counter=counter,
        num_sgd_steps_per_step=self._config.num_sgd_steps_per_step,
        logger=logger,
        **self.learner_kwargs)

  def make_policy(self,
                  networks: r2d2_networks.R2D2Networks,
                  environment_spec: specs.EnvironmentSpec,
                  evaluation: bool = False) -> r2d2_actor.R2D2Policy:
    del environment_spec
    return self._get_actor_core_fn(
      networks=networks,
      evaluation=evaluation,
      config=self._config)

  def make_actor(
      self,
      random_key: networks_lib.PRNGKey,
      policy: r2d2_actor.R2D2Policy,
      environment_spec: specs.EnvironmentSpec,
      variable_source: Optional[core.VariableSource] = None,
      adder: Optional[adders.Adder] = None,
  ) -> acme.Actor:
    del environment_spec
    # Create variable client.
    variable_client = variable_utils.VariableClient(
        variable_source,
        key='actor_variables',
        update_period=self._config.variable_update_period)

    return self.ActorCls(
        policy, random_key, variable_client, adder, backend='cpu')

def get_actor_core(
    networks: r2d2_networks.R2D2Networks,
    config: Config,
    evaluation: bool = False,
    linear_epsilon: bool = True,
    extract_q_values = lambda preds: preds
) -> r2d2_actor.R2D2Policy:
  """Returns ActorCore for R2D2."""

  epsilon_schedule = optax.linear_schedule(
          init_value=config.epsilon_begin,
          end_value=config.epsilon_end,
          transition_steps=config.epsilon_steps or config.num_steps//2,
      )
  def select_action(params: networks_lib.Params,
                    observation: networks_lib.Observation,
                    state: ActorState[actor_core_lib.RecurrentState]):
    rng, policy_rng = jax.random.split(state.rng)

    preds, recurrent_state = networks.apply(params, policy_rng, observation, state.recurrent_state)

    q_values = extract_q_values(preds)
    if linear_epsilon:
      epsilon = epsilon_schedule(state.step)
    else:
      epsilon = state.epsilon

    action = rlax.epsilon_greedy(epsilon).sample(policy_rng, q_values)
    return action, ActorState(
        rng=rng,
        epsilon=state.epsilon,
        step=state.step + 1,
        recurrent_state=recurrent_state,
        prev_recurrent_state=state.recurrent_state)

  def init(
      rng: networks_lib.PRNGKey
  ) -> ActorState[actor_core_lib.RecurrentState]:
    rng, epsilon_rng, state_rng = jax.random.split(rng, 3)
    if not evaluation:
      if linear_epsilon:
        epsilon = config.epsilon_begin
      else:
        epsilon = jax.random.choice(epsilon_rng,
                                    np.logspace(
                                      start=config.epsilon_min,
                                      stop=config.epsilon_max,
                                      num=config.num_epsilons,
                                      base=config.epsilon_base))
    else:
      epsilon = config.evaluation_epsilon
    initial_core_state = networks.init_recurrent_state(state_rng, None)
    return ActorState(
        rng=rng,
        epsilon=epsilon,
        step=0,
        recurrent_state=initial_core_state,
        prev_recurrent_state=initial_core_state)

  def get_extras(
      state: ActorState[actor_core_lib.RecurrentState]
  ) -> r2d2_actor.R2D2Extras:
    return {'core_state': state.prev_recurrent_state}

  return actor_core_lib.ActorCore(init=init, select_action=select_action,
                                  get_extras=get_extras)

def disable_insert_blocking(
    tables: Sequence[reverb.Table]
) -> Tuple[Sequence[reverb.Table], Sequence[int]]:
  """Disables blocking of insert operations for a given collection of tables."""
  modified_tables = []
  sample_sizes = []
  for table in tables:
    rate_limiter_info = table.info.rate_limiter_info
    rate_limiter = reverb.rate_limiters.RateLimiter(
        samples_per_insert=rate_limiter_info.samples_per_insert,
        min_size_to_sample=rate_limiter_info.min_size_to_sample,
        min_diff=rate_limiter_info.min_diff,
        max_diff=sys.float_info.max)
    modified_tables.append(table.replace(rate_limiter=rate_limiter))
    # Target the middle of the rate limiter's insert-sample balance window.
    sample_sizes.append(
        max(1, int(
            (rate_limiter_info.max_diff - rate_limiter_info.min_diff) / 2)))
  return modified_tables, sample_sizes
<|MERGE_RESOLUTION|>--- conflicted
+++ resolved
@@ -566,25 +566,8 @@
     with jax.profiler.StepTraceAnnotation('step',
                                           step_num=self._current_step):
       data = next(self._data_iterator)
-<<<<<<< HEAD
       state, metrics = self.step_data(data, state)
       self.set_state(state)
-=======
-      self._state, metrics = self.step_data(data, self._state)
-      self._current_step = utils.get_from_first_device(self._state.steps)
-
-      # Compute elapsed time.
-      timestamp = time.time()
-      elapsed = timestamp - self._timestamp if self._timestamp else 0
-      self._timestamp = timestamp
-      steps_per_sec = (self._num_sgd_steps_per_step / elapsed) if elapsed else 0
-
-      # Update our counts and record it.
-      results = self._counter.increment(
-          steps=self._num_sgd_steps_per_step, walltime=elapsed)
-      results['steps_per_second'] = steps_per_sec
-      results.update(metrics)
->>>>>>> 83c8b4f0
 
       self._logger.write(metrics)
 
@@ -671,11 +654,7 @@
     """
     self._random_key = random_key
     self._variable_client = variable_client
-<<<<<<< HEAD
-    if adders and not isinstance(adders, (List, Tuple)):
-=======
     if adders and not (isinstance(adders, List) or isinstance(adders, Tuple)):
->>>>>>> 83c8b4f0
       adders = [adders]
 
     self._adders = adders
